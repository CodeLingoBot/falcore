package falcore

import (
	"bufio"
	"crypto/rand"
	"crypto/tls"
	"errors"
	"fmt"
	"io"
	"net"
	"net/http"
	"os"
	"reflect"
	"runtime"
	"strconv"
	"sync"
	"syscall"
	"time"
)

type Server struct {
	Addr             string
	Pipeline         *Pipeline
	listener         net.Listener
	listenerFile     *os.File
	stopAccepting    chan int
	handlerWaitGroup *sync.WaitGroup
	logPrefix        string
	AcceptReady      chan int
	sendfile         bool
	sockOpt          int
	bufferPool       *bufferPool
}

func NewServer(port int, pipeline *Pipeline) *Server {
	s := new(Server)
	s.Addr = fmt.Sprintf(":%v", port)
	s.Pipeline = pipeline
	s.stopAccepting = make(chan int)
	s.AcceptReady = make(chan int, 1)
	s.handlerWaitGroup = new(sync.WaitGroup)
	s.logPrefix = fmt.Sprintf("%d", syscall.Getpid())

	// openbsd/netbsd don't have TCP_NOPUSH so it's likely sendfile will be slower
	// without these socket options, just enable for linux, mac and freebsd.
	// TODO (Graham) windows has TransmitFile zero-copy mechanism, try to use it
	switch runtime.GOOS {
	case "linux":
		s.sendfile = true
		s.sockOpt = 0x3 // syscall.TCP_CORK
	case "freebsd", "darwin":
		s.sendfile = true
		s.sockOpt = 0x4 // syscall.TCP_NOPUSH
	default:
		s.sendfile = false
	}

	// buffer pool for reusing connection bufio.Readers
	s.bufferPool = newBufferPool(100, 8192)

	return s
}

func (srv *Server) FdListen(fd int) error {
	var err error
	srv.listenerFile = os.NewFile(uintptr(fd), "")
	if srv.listener, err = net.FileListener(srv.listenerFile); err != nil {
		return err
	}
	if _, ok := srv.listener.(*net.TCPListener); !ok {
		return errors.New("Broken listener isn't TCP")
	}
	return nil
}

func (srv *Server) socketListen() error {
	var la *net.TCPAddr
	var err error
	if la, err = net.ResolveTCPAddr("tcp", srv.Addr); err != nil {
		return err
	}

	var l *net.TCPListener
	if l, err = net.ListenTCP("tcp", la); err != nil {
		return err
	}
	srv.listener = l
	// setup listener to be non-blocking if we're not on windows.
	// this is required for hot restart to work.
	if runtime.GOOS != "windows" {
		if srv.listenerFile, err = l.File(); err != nil {
			return err
		}
		fd := int(srv.listenerFile.Fd())
		if e := setupFDNonblock(fd); e != nil {
			return e
		}

		if srv.sendfile {
			if e := syscall.SetsockoptInt(fd, syscall.IPPROTO_TCP, srv.sockOpt, 1); e != nil {
				return e
			}
		}
	}
	return nil
}

// Calling syscall.SetNonblock using reflection to avoid compile errors
// on windows.  This call is not used on windows as hot restart is not supported.
func setupFDNonblock(fd int) error {
	// if function exists
	if fun := reflect.ValueOf(syscall.SetNonblock); fun.Kind() == reflect.Func {
		// if first argument is an int
		if fun.Type().In(0).Kind() == reflect.Int {
			args := []reflect.Value{reflect.ValueOf(fd), reflect.ValueOf(true)}
			if res := fun.Call(args); len(res) == 1 && !res[0].IsNil() {
				err := res[0].Interface().(error)
				return err
			}
		}
	}
	return nil
}

func (srv *Server) ListenAndServe() error {
	if srv.Addr == "" {
		srv.Addr = ":http"
	}
	if srv.listener == nil {
		if err := srv.socketListen(); err != nil {
			return err
		}
	}
	return srv.serve()
}

func (srv *Server) SocketFd() int {
	return int(srv.listenerFile.Fd())
}

func (srv *Server) ListenAndServeTLS(certFile, keyFile string) error {
	if srv.Addr == "" {
		srv.Addr = ":https"
	}
	config := &tls.Config{
		Rand:       rand.Reader,
		Time:       time.Now,
		NextProtos: []string{"http/1.1"},
	}

	var err error
	config.Certificates = make([]tls.Certificate, 1)
	config.Certificates[0], err = tls.LoadX509KeyPair(certFile, keyFile)
	if err != nil {
		return err
	}

	if srv.listener == nil {
		if err := srv.socketListen(); err != nil {
			return err
		}
	}

	srv.listener = tls.NewListener(srv.listener, config)

	return srv.serve()
}

func (srv *Server) StopAccepting() {
	close(srv.stopAccepting)
}

func (srv *Server) Port() int {
	if l := srv.listener; l != nil {
		a := l.Addr()
		if _, p, e := net.SplitHostPort(a.String()); e == nil && p != "" {
			server_port, _ := strconv.Atoi(p)
			return server_port
		}
	}
	return 0
}

func (srv *Server) serve() (e error) {
	var accept = true
	srv.AcceptReady <- 1
	for accept {
		var c net.Conn
		if l, ok := srv.listener.(*net.TCPListener); ok {
			l.SetDeadline(time.Now().Add(3e9))
		}
		c, e = srv.listener.Accept()
		if e != nil {
			if ope, ok := e.(*net.OpError); ok {
				if !(ope.Timeout() && ope.Temporary()) {
					Error("%s SERVER Accept Error: %v", srv.serverLogPrefix(), ope)
				}
			} else {
				Error("%s SERVER Accept Error: %v", srv.serverLogPrefix(), e)
			}
		} else {
			//Trace("Handling!")
			srv.handlerWaitGroup.Add(1)
			go srv.handler(c)
		}
		select {
		case <-srv.stopAccepting:
			accept = false
		default:
		}
	}
	Trace("Stopped accepting, waiting for handlers")
	// wait for handlers
	srv.handlerWaitGroup.Wait()
	return nil
}

func (srv *Server) sentinel(c net.Conn, connClosed chan int) {
	select {
	case <- srv.stopAccepting:
		c.SetReadDeadline(time.Now().Add(3 * time.Second))
	case <- connClosed:
	}
}

func (srv *Server) handler(c net.Conn) {
	startTime := time.Now()
<<<<<<< HEAD
	defer srv.connectionFinished(c)
	bpe := srv.bufferPool.take(c)
	defer srv.bufferPool.give(bpe)
=======
	var closeSentinelChan = make(chan int)
	go srv.sentinel(c, closeSentinelChan)
	defer srv.connectionFinished(c, closeSentinelChan)
	buf := bufio.NewReaderSize(c, 8192)
>>>>>>> 4c493d3d
	var err error
	var req *http.Request
	// no keepalive (for now)
	reqCount := 0
	keepAlive := true
	for err == nil && keepAlive {
		if req, err = http.ReadRequest(bpe.br); err == nil {
			if req.Header.Get("Connection") != "Keep-Alive" {
				keepAlive = false
			}
			request := newRequest(req, c, startTime)
			reqCount++
			var res *http.Response

			pssInit := new(PipelineStageStat)
			pssInit.Name = "server.Init"
			pssInit.StartTime = startTime
			pssInit.EndTime = time.Now()
			request.appendPipelineStage(pssInit)
			// execute the pipeline
			if res = srv.Pipeline.execute(request); res == nil {
				res = SimpleResponse(req, 404, nil, "Not Found")
			}
			// cleanup
			request.startPipelineStage("server.ResponseWrite")
			req.Body.Close()

<<<<<<< HEAD
			if srv.sendfile {
				res.Write(c)
			} else {
				wbuf := bufio.NewWriter(c)
				res.Write(wbuf)
				wbuf.Flush()
			}

=======
			// shutting down?
			select {
			case <- srv.stopAccepting:
				keepAlive = false
				res.Close = true
			default:
			}

			// write response
			wbuf := bufio.NewWriter(c)
			res.Write(wbuf)
			wbuf.Flush()
>>>>>>> 4c493d3d
			if res.Body != nil {
				res.Body.Close()
			}
			request.finishPipelineStage()
			request.finishRequest()
			srv.requestFinished(request)
			// Reset the startTime
			// this isn't great since there may be lag between requests; but it's the best we've got
			startTime = time.Now()
		} else {
			// EOF is socket closed
			if nerr, ok := err.(net.Error); err != io.ErrUnexpectedEOF && !(ok && nerr.Timeout()) {
				Error("%s %v ERROR reading request: <%T %v>", srv.serverLogPrefix(), c.RemoteAddr(), err, err)
			}
		}
	}
	//Debug("%s Processed %v requests on connection %v", srv.serverLogPrefix(), reqCount, c.RemoteAddr())
}

func (srv *Server) serverLogPrefix() string {
	return srv.logPrefix
}

func (srv *Server) requestFinished(request *Request) {
	if srv.Pipeline.RequestDoneCallback != nil {
		// Don't block the connecion for this
		go srv.Pipeline.RequestDoneCallback.FilterRequest(request)
	}
}

func (srv *Server) connectionFinished(c net.Conn, closeChan chan int) {
	c.Close()
	close(closeChan)
	srv.handlerWaitGroup.Done()
}<|MERGE_RESOLUTION|>--- conflicted
+++ resolved
@@ -217,24 +217,19 @@
 
 func (srv *Server) sentinel(c net.Conn, connClosed chan int) {
 	select {
-	case <- srv.stopAccepting:
+	case <-srv.stopAccepting:
 		c.SetReadDeadline(time.Now().Add(3 * time.Second))
-	case <- connClosed:
+	case <-connClosed:
 	}
 }
 
 func (srv *Server) handler(c net.Conn) {
 	startTime := time.Now()
-<<<<<<< HEAD
-	defer srv.connectionFinished(c)
 	bpe := srv.bufferPool.take(c)
 	defer srv.bufferPool.give(bpe)
-=======
 	var closeSentinelChan = make(chan int)
 	go srv.sentinel(c, closeSentinelChan)
 	defer srv.connectionFinished(c, closeSentinelChan)
-	buf := bufio.NewReaderSize(c, 8192)
->>>>>>> 4c493d3d
 	var err error
 	var req *http.Request
 	// no keepalive (for now)
@@ -262,7 +257,15 @@
 			request.startPipelineStage("server.ResponseWrite")
 			req.Body.Close()
 
-<<<<<<< HEAD
+			// shutting down?
+			select {
+			case <-srv.stopAccepting:
+				keepAlive = false
+				res.Close = true
+			default:
+			}
+
+			// write response
 			if srv.sendfile {
 				res.Write(c)
 			} else {
@@ -270,21 +273,6 @@
 				res.Write(wbuf)
 				wbuf.Flush()
 			}
-
-=======
-			// shutting down?
-			select {
-			case <- srv.stopAccepting:
-				keepAlive = false
-				res.Close = true
-			default:
-			}
-
-			// write response
-			wbuf := bufio.NewWriter(c)
-			res.Write(wbuf)
-			wbuf.Flush()
->>>>>>> 4c493d3d
 			if res.Body != nil {
 				res.Body.Close()
 			}
@@ -296,7 +284,7 @@
 			startTime = time.Now()
 		} else {
 			// EOF is socket closed
-			if nerr, ok := err.(net.Error); err != io.ErrUnexpectedEOF && !(ok && nerr.Timeout()) {
+			if nerr, ok := err.(net.Error); err != io.EOF && !(ok && nerr.Timeout()) {
 				Error("%s %v ERROR reading request: <%T %v>", srv.serverLogPrefix(), c.RemoteAddr(), err, err)
 			}
 		}
